WORKSPACE = Demo.xcworkspace
SCHEME = Demo
CONFIGURATION = Debug
DEVICE_HOST = platform='iOS Simulator',OS='9.0',name='iPhone 6'

# Default for `make`
all: ci

build:
	cd Demo ; set -o pipefail && xcodebuild -workspace '$(WORKSPACE)' -scheme '$(SCHEME)' -configuration '$(CONFIGURATION)' -sdk iphonesimulator -destination $(DEVICE_HOST) build | xcpretty -c

clean:
	cd Demo ; xcodebuild -workspace '$(WORKSPACE)' -scheme '$(SCHEME)' clean

test:
<<<<<<< HEAD
	cd Demo ; set -o pipefail && xcodebuild -workspace '$(WORKSPACE)' -scheme '$(SCHEME)' -configuration '$(CONFIGURATION)' test -sdk iphonesimulator -destination 'name=iPhone 5' | xcpretty -c --test
=======
	cd Demo ; set -o pipefail && xcodebuild -workspace '$(WORKSPACE)' -scheme '$(SCHEME)' -configuration '$(CONFIGURATION)' build test -sdk iphonesimulator -destination $(DEVICE_HOST) | xcpretty -c --test
>>>>>>> 368ea19a

setup:
	cd Demo ; bundle install ; bundle exec pod install

ci: test<|MERGE_RESOLUTION|>--- conflicted
+++ resolved
@@ -13,11 +13,7 @@
 	cd Demo ; xcodebuild -workspace '$(WORKSPACE)' -scheme '$(SCHEME)' clean
 
 test:
-<<<<<<< HEAD
-	cd Demo ; set -o pipefail && xcodebuild -workspace '$(WORKSPACE)' -scheme '$(SCHEME)' -configuration '$(CONFIGURATION)' test -sdk iphonesimulator -destination 'name=iPhone 5' | xcpretty -c --test
-=======
 	cd Demo ; set -o pipefail && xcodebuild -workspace '$(WORKSPACE)' -scheme '$(SCHEME)' -configuration '$(CONFIGURATION)' build test -sdk iphonesimulator -destination $(DEVICE_HOST) | xcpretty -c --test
->>>>>>> 368ea19a
 
 setup:
 	cd Demo ; bundle install ; bundle exec pod install
