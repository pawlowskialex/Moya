--- conflicted
+++ resolved
@@ -21,13 +21,9 @@
     public func willSendRequest(request: MoyaRequest, target: MoyaTarget) {
         networkActivityClosure(change: .Began)
     }
-
+    
     /// Called by the provider as soon as a response arrives
-<<<<<<< HEAD
-    public func didReceiveResponse(data: NSData?, statusCode: Int?, response: NSURLResponse?, error: ErrorType?, target: MoyaTarget) {
-=======
-    public override func didReceiveResponse(result: Result<Moya.Response, Moya.Error>, provider: MoyaProvider<Target>, target: Target) {
->>>>>>> d61650b6
+    public func didReceiveResponse(result: Result<Moya.Response, Moya.Error>, target: MoyaTarget) {
         networkActivityClosure(change: .Ended)
     }
-}+}
