--- conflicted
+++ resolved
@@ -4,43 +4,26 @@
 
 /// Subclass of MoyaProvider that returns RACSignal instances when requests are made. Much better than using completion closures.
 public class ReactiveCocoaMoyaProvider<Target where Target: MoyaTarget>: MoyaProvider<Target> {
-    /// Current requests that have not completed or errored yet.
-    /// Note: Do not access this directly. It is public only for unit-testing purposes (sigh).
-    public var inflightRequests = Dictionary<Endpoint<Target>, RACSignal>()
 
     /// Initializes a reactive provider.
-<<<<<<< HEAD
     override public init(endpointClosure: EndpointClosure = MoyaProvider.DefaultEndpointMapping,
         requestClosure: RequestClosure = MoyaProvider.DefaultRequestMapping,
         stubClosure: StubClosure = MoyaProvider.NeverStub,
         networkActivityClosure: Moya.NetworkActivityClosure? = nil,
+        credentialClosure: CredentialClosure? = nil,
         manager: Manager = Alamofire.Manager.sharedInstance) {
         
-            super.init(endpointClosure: endpointClosure, requestClosure: requestClosure, stubClosure: stubClosure, networkActivityClosure: networkActivityClosure, manager: manager)
-=======
-    override public init(endpointClosure: MoyaEndpointsClosure = MoyaProvider.DefaultEndpointMapping, endpointResolver: MoyaEndpointResolution = MoyaProvider.DefaultEndpointResolution, stubBehavior: MoyaStubbedBehavior = MoyaProvider.NoStubbingBehavior, credentialClosure: MoyaCredentialClosure? = nil, networkActivityClosure: Moya.NetworkActivityClosure? = nil, manager: Manager = Alamofire.Manager.sharedInstance) {
-        super.init(endpointClosure: endpointClosure, endpointResolver: endpointResolver, stubBehavior: stubBehavior, credentialClosure: credentialClosure, networkActivityClosure: networkActivityClosure, manager: manager)
->>>>>>> 4e26fa50
+            super.init(endpointClosure: endpointClosure, requestClosure: requestClosure, stubClosure: stubClosure, networkActivityClosure: networkActivityClosure, credentialClosure: credentialClosure, manager: manager)
     }
 
     /// Designated request-making method.
     public func request(token: Target) -> RACSignal {
-        let endpoint = self.endpoint(token)
         
         // weak self just for best practices – RACSignal will take care of any retain cycles anyway,
         // and we're connecting immediately (below), so self in the block will always be non-nil
 
         return RACSignal.`defer` { [weak self] () -> RACSignal! in
-            
-            if let weakSelf = self {
-                objc_sync_enter(weakSelf)
-                let inFlight = weakSelf.inflightRequests[endpoint]
-                objc_sync_exit(weakSelf)
-                if let existingSignal = inFlight {
-                    return existingSignal
-                }
-            }
-            
+
             let signal = RACSignal.createSignal { (subscriber) -> RACDisposable! in
                 let cancellableToken = self?.request(token) { data, statusCode, response, error in
                     if let error = error {
@@ -58,20 +41,10 @@
                 }
                 
                 return RACDisposable { () -> Void in
-                    if let weakSelf = self {
-                        objc_sync_enter(weakSelf)
-                        weakSelf.inflightRequests[endpoint] = nil
-                        cancellableToken?.cancel()
-                        objc_sync_exit(weakSelf)
-                    }
+                    cancellableToken?.cancel()
                 }
             }.publish().autoconnect()
-            
-            if let weakSelf = self {
-                objc_sync_enter(weakSelf)
-                weakSelf.inflightRequests[endpoint] = signal
-                objc_sync_exit(weakSelf)
-            }
+
             
             return signal
         }
