import Foundation
import RxSwift
import Alamofire

/// Subclass of MoyaProvider that returns Observable instances when requests are made. Much better than using completion closures.
<<<<<<< HEAD
public class RxMoyaProvider<Target where Target: MoyaTarget>: MoyaProvider<Target> {
    /// Current requests that have not completed or errored yet.
    /// Note: Do not access this directly. It is public only for unit-testing purposes (sigh).
    public var inflightRequests = Dictionary<Endpoint<Target>, Observable<MoyaResponse>>()
=======
public class RxMoyaProvider<T where T: MoyaTarget>: MoyaProvider<T> {
>>>>>>> 56a3ff94

    /// Initializes a reactive provider.
    override public init(endpointClosure: EndpointClosure = MoyaProvider.DefaultEndpointMapping,
        requestClosure: RequestClosure = MoyaProvider.DefaultRequestMapping,
        stubClosure: StubClosure = MoyaProvider.NeverStub,
        networkActivityClosure: Moya.NetworkActivityClosure? = nil,
        credentialClosure: CredentialClosure? = nil,
        manager: Manager = Alamofire.Manager.sharedInstance) {
        
            super.init(endpointClosure: endpointClosure, requestClosure: requestClosure, stubClosure: stubClosure, networkActivityClosure: networkActivityClosure, credentialClosure: credentialClosure, manager: manager)
    }

    /// Designated request-making method.
<<<<<<< HEAD
    public func request(token: Target) -> Observable<MoyaResponse> {
        let endpoint = self.endpoint(token)
=======
    public func request(token: T) -> Observable<MoyaResponse> {
>>>>>>> 56a3ff94

        return deferred { [weak self] () -> Observable<MoyaResponse> in

            let observable: Observable<MoyaResponse> =  AnonymousObservable { observer in
                let cancellableToken = self?.request(token) { (data, statusCode, response, error) -> () in
                    if let error = error {
                        observer.on(.Error(error as NSError))
                    } else {
                        if let data = data {
                            observer.on(.Next(MoyaResponse(statusCode: statusCode!, data: data, response: response)))
                        }
                        observer.on(.Completed)
                    }                    
                }

                return AnonymousDisposable {
                    cancellableToken?.cancel()
                }
            }

            return observable
        }
    }
}<|MERGE_RESOLUTION|>--- conflicted
+++ resolved
@@ -3,14 +3,10 @@
 import Alamofire
 
 /// Subclass of MoyaProvider that returns Observable instances when requests are made. Much better than using completion closures.
-<<<<<<< HEAD
 public class RxMoyaProvider<Target where Target: MoyaTarget>: MoyaProvider<Target> {
     /// Current requests that have not completed or errored yet.
     /// Note: Do not access this directly. It is public only for unit-testing purposes (sigh).
     public var inflightRequests = Dictionary<Endpoint<Target>, Observable<MoyaResponse>>()
-=======
-public class RxMoyaProvider<T where T: MoyaTarget>: MoyaProvider<T> {
->>>>>>> 56a3ff94
 
     /// Initializes a reactive provider.
     override public init(endpointClosure: EndpointClosure = MoyaProvider.DefaultEndpointMapping,
@@ -24,12 +20,7 @@
     }
 
     /// Designated request-making method.
-<<<<<<< HEAD
     public func request(token: Target) -> Observable<MoyaResponse> {
-        let endpoint = self.endpoint(token)
-=======
-    public func request(token: T) -> Observable<MoyaResponse> {
->>>>>>> 56a3ff94
 
         return deferred { [weak self] () -> Observable<MoyaResponse> in
 
