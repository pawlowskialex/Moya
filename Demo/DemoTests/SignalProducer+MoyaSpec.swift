import Quick
import Moya
import ReactiveCocoa
import Nimble

// Necessary since UIImage(named:) doesn't work correctly in the test bundle
private extension UIImage {
    class func testPNGImage(named name: String) -> UIImage {
        class TestClass { }
        let bundle = NSBundle(forClass: TestClass().dynamicType)
        let path = bundle.pathForResource(name, ofType: "png")
        return UIImage(contentsOfFile: path!)!
    }
}

<<<<<<< HEAD
func signalSendingData(data: NSData, statusCode: Int = 200) -> SignalProducer<MoyaResponse, MoyaError> {
=======
private func signalSendingData(data: NSData, statusCode: Int = 200) -> SignalProducer<MoyaResponse, NSError> {
>>>>>>> c177e2a2
    return SignalProducer(value: MoyaResponse(statusCode: statusCode, data: data, response: nil))
}

class SignalProducerMoyaSpec: QuickSpec {
    override func spec() {
        describe("status codes filtering") {
            it("filters out unrequested status codes") {
                let data = NSData()
                let signal = signalSendingData(data, statusCode: 10)
                
                var errored = false
                signal.filterStatusCodes(0...9).start { (event) -> Void in
                    switch event {
                    case .Next(let object):
                        XCTFail("called on non-correct status code: \(object)")
                    case .Failed:
                        errored = true
                    default:
                        break
                    }
                }
                
                expect(errored).to(beTruthy())
            }
            
            it("filters out non-successful status codes") {
                let data = NSData()
                let signal = signalSendingData(data, statusCode: 404)
                
                var errored = false
                signal.filterSuccessfulStatusCodes().start { (event) -> Void in
                        switch event {
                        case .Next(let object):
                            XCTFail("called on non-success status code: \(object)")
                        case .Failed:
                            errored = true
                        default:
                            break
                        }
                }
                
                expect(errored).to(beTruthy())
            }
            
            it("passes through correct status codes") {
                let data = NSData()
                let signal = signalSendingData(data)
                
                var called = false
                signal.filterSuccessfulStatusCodes().startWithNext { (object) -> Void in
                    called = true
                }
                
                expect(called).to(beTruthy())
            }
            
            it("filters out non-successful status and redirect codes") {
                let data = NSData()
                let signal = signalSendingData(data, statusCode: 404)
                
                var errored = false
                signal.filterSuccessfulStatusAndRedirectCodes().start { (event) -> Void in
                    switch event {
                    case .Next(let object):
                        XCTFail("called on non-success status code: \(object)")
                    case .Failed:
                        errored = true
                    default:
                        break
                    }
                }
                
                expect(errored).to(beTruthy())
            }
            
            it("passes through correct status codes") {
                let data = NSData()
                let signal = signalSendingData(data)
                
                var called = false
                signal.filterSuccessfulStatusAndRedirectCodes().startWithNext { (object) -> Void in
                    called = true
                }
                
                expect(called).to(beTruthy())
            }
            
            it("passes through correct redirect codes") {
                let data = NSData()
                let signal = signalSendingData(data, statusCode: 304)
                
                var called = false
                signal.filterSuccessfulStatusAndRedirectCodes().startWithNext { (object) -> Void in
                    called = true
                }
                
                expect(called).to(beTruthy())
            }
        }
        
        describe("image maping") {
            it("maps data representing an image to an image") {
                let image = UIImage.testPNGImage(named: "testImage")
                let data = UIImageJPEGRepresentation(image, 0.75)
                let signal = signalSendingData(data!)
                
                var size: CGSize?
                signal.mapImage().startWithNext { (image) -> Void in
                    size = image.size
                }
                
                expect(size).to(equal(image.size))
            }
            
            it("ignores invalid data") {
                let data = NSData()
                let signal = signalSendingData(data)
                
                var receivedError: MoyaError?
                signal.mapImage().start { (event) -> Void in
                    switch event {
                    case .Next:
                        XCTFail("next called for invalid data")
                    case .Failed(let error):
                        receivedError = error
                    default:
                        break
                    }
                }
                
                expect(receivedError).toNot(beNil())
            }
        }
        
        describe("JSON mapping") {
            it("maps data representing some JSON to that JSON") {
                let json = ["name": "John Crighton", "occupation": "Astronaut"]
                let data = try! NSJSONSerialization.dataWithJSONObject(json, options: .PrettyPrinted)
                let signal = signalSendingData(data)
                
                var receivedJSON: [String: String]?
                signal.mapJSON().startWithNext { (json) -> Void in
                    if let json = json as? [String: String] {
                        receivedJSON = json
                    }
                }
                
                expect(receivedJSON?["name"]).to(equal(json["name"]))
                expect(receivedJSON?["occupation"]).to(equal(json["occupation"]))
            }
            
            it("returns a Cocoa error domain for invalid JSON") {
                let json = "{ \"name\": \"john }"
                let data = json.dataUsingEncoding(NSUTF8StringEncoding)
                let signal = signalSendingData(data!)
                
                var receivedError: MoyaError?
                signal.mapJSON().start { (event) -> Void in
                    switch event {
                    case .Next:
                        XCTFail("next called for invalid data")
                    case .Failed(let error):
                        receivedError = error
                    default:
                        break
                    }
                }
                
                expect(receivedError).toNot(beNil())
                
                let expectedError = MoyaError.JSONMapping(MoyaResponse(statusCode: 200, data: NSData(), response: nil))
                
                expect(receivedError?.sameErrorType(expectedError)).to(beTrue())
            }
        }
        
        describe("string mapping") {
            it("maps data representing a string to a string") {
                let string = "You have the rights to the remains of a silent attorney."
                let data = string.dataUsingEncoding(NSUTF8StringEncoding)
                let signal = signalSendingData(data!)
                
                var receivedString: String?
                signal.mapString().startWithNext { (string) -> Void in
                    receivedString = string
                    return
                }
                
                expect(receivedString).to(equal(string))
            }
        }
    }
}<|MERGE_RESOLUTION|>--- conflicted
+++ resolved
@@ -13,11 +13,8 @@
     }
 }
 
-<<<<<<< HEAD
-func signalSendingData(data: NSData, statusCode: Int = 200) -> SignalProducer<MoyaResponse, MoyaError> {
-=======
-private func signalSendingData(data: NSData, statusCode: Int = 200) -> SignalProducer<MoyaResponse, NSError> {
->>>>>>> c177e2a2
+
+private func signalSendingData(data: NSData, statusCode: Int = 200) -> SignalProducer<MoyaResponse, MoyaError> {
     return SignalProducer(value: MoyaResponse(statusCode: statusCode, data: data, response: nil))
 }
 
