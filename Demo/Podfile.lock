--- conflicted
+++ resolved
@@ -1,14 +1,8 @@
 PODS:
   - Alamofire (3.4.0)
-<<<<<<< HEAD
-  - Moya (6.4.0):
-    - Moya/Core (= 6.4.0)
-  - Moya/Core (6.4.0):
-=======
   - Moya (6.5.0):
     - Moya/Core (= 6.5.0)
   - Moya/Core (6.5.0):
->>>>>>> 3cc85b53
     - Alamofire (~> 3.0)
     - Result (~> 2.0)
   - Moya/ReactiveCocoa (6.5.0):
@@ -60,19 +54,12 @@
 
 SPEC CHECKSUMS:
   Alamofire: c19a627cefd6a95f840401c49ab1f124e07f54ee
-<<<<<<< HEAD
-  Moya: 4d526954c8afd79820991393d40d7d8af756ceee
+  Moya: f7a4044719381cc6299f9ad3e0ef05f426f0557b
   Nimble: 72bcc3e2f02242e6bfaaf8d9412ca7bfe3d8b417
-=======
-  Moya: f7a4044719381cc6299f9ad3e0ef05f426f0557b
-  Nimble: 79d40f4d69d47314229bbabacaa02b8838c779b9
->>>>>>> 3cc85b53
   OHHTTPStubs: d2bf6a0f407620d67e75a1d3f12d86a2b1dd15c0
   Quick: 18d057bc66451eedd5d1c8dc99ba2a5db6e60226
   ReactiveCocoa: d70004d7a366a7b8e87e60ce2347182c77701949
   Result: 9e75e1111c774c6ac594e14907b15057053a7959
   RxSwift: 402b41a50e922a0368fc14cb3bc9f4427920e8ae
 
-PODFILE CHECKSUM: a3ce498a78552b79ee027ef1ae7d306c71cf33ad
-
-COCOAPODS: 1.0.0+COCOAPODS: 0.39.0