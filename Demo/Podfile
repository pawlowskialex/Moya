--- conflicted
+++ resolved
@@ -4,11 +4,7 @@
 
 use_frameworks!
 
-<<<<<<< HEAD
-pod 'ReactiveCocoa', '3.0-alpha.3'
-=======
-pod 'ReactiveCocoa', '3.0.0-alpha.1'
->>>>>>> ad1e2266
+pod 'ReactiveCocoa', '3.0-beta.6'
 pod 'Moya/Reactive', :path => "../"
 pod 'Moya', :path => "../"
 
